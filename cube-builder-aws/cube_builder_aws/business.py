import json
import rasterio
from datetime import datetime
from geoalchemy2 import func
import sqlalchemy

from bdc_db.models.base_sql import BaseModel, db
from bdc_db.models import Collection, Band, CollectionTile, CollectionItem, Tile, \
    GrsSchema, RasterSizeSchema, TemporalCompositionSchema, CompositeFunctionSchema

from .utils.serializer import Serializer
from .utils.builder import get_date, get_cube_id, get_cube_parts
from .maestro import orchestrate, prepare_merge, \
    merge_warped, solo, blend, publish
from .services import CubeServices
from .utils.image import validate_merges

class CubeBusiness:

    def __init__(self, url_stac=None, bucket=None):
        self.score = {}

        self.services = CubeServices(url_stac, bucket)

    def create_cube(self, params):
        params['composite_function_list'] = ['IDENTITY', 'STK', 'MED']

        # generate cubes metadata
        cubes_db = Collection.query().filter().all()
        cubes = []
        cubes_serealized = []
        for composite_function in params['composite_function_list']:
            c_function_id = composite_function.upper()
            raster_size_id = '{}-{}'.format(params['grs'], int(params['resolution']))
            cube_id = get_cube_id(params['datacube'], c_function_id)

            # add cube
            if not list(filter(lambda x: x.id == cube_id, cubes)) and not list(filter(lambda x: x.id == cube_id, cubes_db)):
                cube = Collection(
                    id=cube_id,
                    temporal_composition_schema_id=params['temporal_schema'] if c_function_id.upper() != 'IDENTITY' else 'Anull',
                    raster_size_schema_id=raster_size_id,
                    composite_function_schema_id=c_function_id,
                    grs_schema_id=params['grs'],
                    description=params['description'],
                    radiometric_processing=None,
                    geometry_processing=None,
                    sensor=None,
                    is_cube=True,
                    oauth_scope=params.get('oauth_scope', None),
                    license=params['license'],
                    bands_quicklook=','.join(params['bands_quicklook'])
                )
                cubes.append(cube)
                cubes_serealized.append(Serializer.serialize(cube))
        BaseModel.save_all(cubes)

        bands = []
        for cube in cubes:
            # save bands
            for band in params['bands']:
                band = band.strip()

                if (band == 'cnc' and cube.composite_function_schema_id == 'IDENTITY') or \
                    (band =='quality' and cube.composite_function_schema_id != 'IDENTITY'):
                    continue

                is_not_cloud = band != 'quality' and band != 'cnc'
                bands.append(Band(
                    name=band,
                    collection_id=cube.id,
                    min=0 if is_not_cloud else 0,
                    max=10000 if is_not_cloud else 255,
                    fill=-9999 if is_not_cloud else 0,
                    scale=0.0001 if is_not_cloud else 1,
                    data_type='int16' if is_not_cloud else 'Uint16',
                    common_name=band,
                    resolution_x=params['resolution'],
                    resolution_y=params['resolution'],
                    resolution_unit='m',
                    description='',
                    mime_type='image/tiff'
                ))
        BaseModel.save_all(bands)

        return cubes_serealized, 201

    def get_cube_status(self, datacube):
        activities = self.services.get_activities()
        activitiesCtrl = self.services.get_activities_ctrl()

        # STATUS
        items = [item for item in activitiesCtrl['Items'] if datacube in item['id']]
        not_done = [i for i in activities['Items'] if datacube in i['id'] and i['mystatus'] == 'NOTDONE']
        if len(not_done):
            return dict(
                finished = False,
                not_done = len(not_done)
            ), 200

        for item in items:
            items_by_id = [i for i in activities['Items'] if item['id'] in i['id']]
            if int(items_by_id[0]['totalInstancesToBeDone']) > int(item['mycount']):
                return dict(
                    finished = False,
                    not_done = int(items_by_id[0]['totalInstancesToBeDone']) - int(item['mycount'])
                ), 200

        # TIME
        acts = sorted(activities['Items'], key=lambda i: i['mystart'], reverse=True)
        start_date = get_date(acts[-1]['mystart'])
        end_date = get_date(acts[0]['mystart'])

        time = 0
        list_dates = []
        for a in acts:
            start = get_date(a['mystart'])
            end = get_date(a['myend'])
            if len(list_dates) == 0:
                time += (end - start).seconds
                list_dates.append({'s': start, 'e': end})
                continue

            time_by_act = 0
            i = 0
            for dates in list_dates:
                i += 1
                if dates['s'] < start < dates['e']:
                    value = (end - dates['e']).seconds
                    if value > 0 and value < time_by_act:
                        time_by_act = value

                elif dates['s'] < end < dates['e']:
                    value = (dates['s'] - start).seconds
                    if value > 0 and value < time_by_act:
                        time_by_act = value

                elif start > dates['e'] or end < dates['s']:
                    value = (end - start).seconds
                    if value < time_by_act or i == 1:
                        time_by_act = value

                elif start < dates['s'] or end > dates['e']:
                    time_by_act = 0

            time += time_by_act
            list_dates.append({'s': start, 'e': end})

        time_str = '{} h {} m {} s'.format(
            int(time / 60 / 60), int(time / 60), (time % 60))

        return dict(
            finished = True,
            start_date = str(start_date),
            last_date = str(end_date),
            duration = time_str
        ), 200

    def start_process(self, params):
        cube_id = get_cube_id(params['datacube'], 'MED')
        tiles = params['tiles'].split(',')
        start_date = datetime.strptime(params['start_date'], '%Y-%m-%d').strftime('%Y-%m-%d')
        end_date = datetime.strptime(params['end_date'], '%Y-%m-%d').strftime('%Y-%m-%d') \
            if params.get('end_date') else datetime.now().strftime('%Y-%m-%d')

        # verify cube info
        cube_infos = Collection.query().filter(
            Collection.id == cube_id
        ).first()
        if not cube_infos:
            return 'Cube not found!', 404

        # get bands list
        bands = Band.query().filter(
            Band.collection_id == get_cube_id(params['datacube'])
        ).all()
        bands_list = [band.name for band in bands]

        # items => old mosaic
        # orchestrate
        self.score['items'] = orchestrate(params['datacube'], cube_infos, tiles, start_date, end_date)

        # prepare merge
        prepare_merge(self, params['datacube'], params['collections'].split(','), bands_list,
            cube_infos.bands_quicklook, bands[0].resolution_x, bands[0].resolution_y, bands[0].fill,
            cube_infos.raster_size_schemas.raster_size_x, cube_infos.raster_size_schemas.raster_size_y,
            cube_infos.raster_size_schemas.chunk_size_x, cube_infos.grs_schema.crs)

        return 'Succesfully', 201

    def continue_process_stream(self, params_list):
        params = params_list[0]
        if 'channel' in params and params['channel'] == 'kinesis':
            solo(self, params_list)

        # dispatch MERGE
        elif params['action'] == 'merge':
            merge_warped(self, params)

        # dispatch BLEND
        elif params['action'] == 'blend':
            blend(self, params)

        # dispatch PUBLISH
        elif params['action'] == 'publish':
            publish(self, params)

        return {
            "statusCode": 200,
            "body": json.dumps({
                "message": 'Succesfully'
            }),
        }

    def create_grs(self, name, description, projection, meridian, degreesx, degreesy, bbox):
        bbox = bbox.split(',')
        bbox_obj = {
            "w": float(bbox[0]),
            "n": float(bbox[1]),
            "e": float(bbox[2]),
            "s": float(bbox[3])
        }
        tilesrsp4 = "+proj=longlat +ellps=WGS84 +datum=WGS84 +no_defs"
        if projection == 'aea':
            tilesrsp4 = "+proj=aea +lat_1=10 +lat_2=-40 +lat_0=0 +lon_0={} +x_0=0 +y_0=0 +ellps=WGS84 +datum=WGS84 +units=m +no_defs".format(meridian)
        elif projection == 'sinu':
            tilesrsp4 = "+proj=sinu +lon_0={0} +x_0=0 +y_0=0 +a=6371007.181 +b=6371007.181 +units=m +no_defs".format(0.)

        # Number of tiles and base tile
        numtilesx = int(360./degreesx)
        numtilesy = int(180./degreesy)
        hBase = numtilesx/2
        vBase = numtilesy/2
        print('genwrs - hBase {} vBase {}'.format(hBase,vBase))

        # Tile size in meters (dx,dy) at center of system (argsmeridian,0.)
        src_crs = '+proj=longlat +ellps=WGS84 +datum=WGS84 +no_defs'
        dst_crs = tilesrsp4
        xs = [(meridian - degreesx/2), (meridian + degreesx/2), meridian, meridian, 0.]
        ys = [0., 0., -degreesy/2, degreesy/2, 0.]
        out = rasterio.warp.transform(src_crs, dst_crs, xs, ys, zs=None)
        x1 = out[0][0]
        x2 = out[0][1]
        y1 = out[1][2]
        y2 = out[1][3]
        dx = x2-x1
        dy = y2-y1

        # Coordinates of WRS center (0.,0.) - top left coordinate of (hBase,vBase)
        xCenter =  out[0][4]
        yCenter =  out[1][4]
        # Border coordinates of WRS grid
        xMin = xCenter - dx*hBase
        yMax = yCenter + dy*vBase

        # Upper Left is (xl,yu) Bottom Right is (xr,yb)
        xs = [bbox_obj['w'], bbox_obj['e'], meridian, meridian]
        ys = [0., 0., bbox_obj['n'], bbox_obj['s']]
        out = rasterio.warp.transform(src_crs, dst_crs, xs, ys, zs=None)
        xl = out[0][0]
        xr = out[0][1]
        yu = out[1][2]
        yb = out[1][3]
        hMin = int((xl - xMin)/dx)
        hMax = int((xr - xMin)/dx)
        vMin = int((yMax - yu)/dy)
        vMax = int((yMax - yb)/dy)

        # Insert grid
        grs = GrsSchema.query().filter(
            GrsSchema.id == name
        ).first()
        if not grs:
            GrsSchema(
                id=name,
                description=description,
                crs=tilesrsp4
            ).save()

        tiles = []
        dst_crs = '+proj=longlat +ellps=WGS84 +datum=WGS84 +no_defs'
        src_crs = tilesrsp4
        for ix in range(hMin, hMax+1):
            x1 = xMin + ix*dx
            x2 = x1 + dx
            for iy in range(vMin,vMax+1):
                y1 = yMax - iy*dy
                y2 = y1 - dy
                # Evaluate the bounding box of tile in longlat
                xs = [x1,x2,x2,x1]
                ys = [y1,y1,y2,y2]
                out = rasterio.warp.transform(src_crs, dst_crs, xs, ys, zs=None)
                UL_lon = out[0][0]
                UL_lat = out[1][0]
                UR_lon = out[0][1]
                UR_lat = out[1][1]
                LR_lon = out[0][2]
                LR_lat = out[1][2]
                LL_lon = out[0][3]
                LL_lat = out[1][3]

                wkt_wgs84 = 'POLYGON(({} {},{} {},{} {},{} {},{} {}))'.format(
                    UL_lon, UL_lat,
                    UR_lon, UR_lat,
                    LR_lon, LR_lat,
                    LL_lon, LL_lat,
                    UL_lon, UL_lat)

                wkt = 'POLYGON(({} {},{} {},{} {},{} {},{} {}))'.format(
                    x1, y2,
                    x2, y2,
                    x2, y1,
                    x1, y1,
                    x1, y2)

                # Insert tile
                tiles.append(Tile(
                    id='{0:03d}{1:03d}'.format(ix, iy),
                    grs_schema_id=name,
                    geom_wgs84='SRID=4326;{}'.format(wkt_wgs84),
                    geom='SRID=0;{}'.format(wkt),
                    min_x=x1,
                    max_y=y1
                ))

        BaseModel.save_all(tiles)
        return 'Grid {} created with successfully'.format(name), 201

    def create_raster_size(self, grs_schema, resolution, chunk_size_x, chunk_size_y):
        tile = db.session() \
            .query(
                Tile, func.ST_Xmin(Tile.geom), func.ST_Xmax(Tile.geom),
                func.ST_Ymin(Tile.geom), func.ST_Ymax(Tile.geom)
            ).filter(
                Tile.grs_schema_id == grs_schema
            ).first()
        if not tile:
            'GRS not found!', 404

        # x = Xmax - Xmin || y = Ymax - Ymin
        raster_size_x = int(round((tile[2]-tile[1])/int(resolution),0))
        raster_size_y = int(round((tile[4]-tile[3])/int(resolution),0))

        raster_schema_id = '{}-{}'.format(grs_schema, resolution)

        raster_schema = RasterSizeSchema.query().filter(
            RasterSizeSchema.id == raster_schema_id
        ).first()
        if raster_schema:
            raster_schema.raster_size_x = raster_size_x
            raster_schema.raster_size_y = raster_size_y
            raster_schema.chunk_size_x = chunk_size_x
            raster_schema.chunk_size_y = chunk_size_y
            raster_schema.save()

        RasterSizeSchema(
            id=raster_schema_id,
            raster_size_x=raster_size_x,
            raster_size_y=raster_size_y,
            raster_size_t=1,
            chunk_size_x=chunk_size_x,
            chunk_size_y=chunk_size_y,
            chunk_size_t=1
        ).save()
        return 'Schema created with successfully', 201

    @classmethod
    def list_cubes(cls):
        """Retrieve the list of data cubes from Brazil Data Cube database."""
        cubes = Collection.query().filter(Collection.is_cube.is_(True)).all()

        return [Serializer.serialize(cube) for cube in cubes], 200

    @classmethod
    def get_cube(cls, cube_name: str):
        collection = Collection.query().filter(Collection.id == cube_name).first()

        if collection is None or not collection.is_cube:
            return 'Cube "{}" not found.'.format(cube_name), 404

        temporal = db.session.query(
            func.min(CollectionItem.composite_start).cast(sqlalchemy.String),
            func.max(CollectionItem.composite_end).cast(sqlalchemy.String)
        ).filter(CollectionItem.collection_id == collection.id).first()

        bands = Band.query().filter(Band.collection_id == cube_name).all()

        if temporal is None:
            temporal = []

        dump_collection = Serializer.serialize(collection)
        dump_collection['temporal'] = temporal
        dump_collection['bands'] = [Serializer.serialize(b) for b in bands]

        return dump_collection, 200

    @classmethod
    def list_tiles_cube(cls, cube_name: str):
        cube = Collection.query().filter(Collection.id == cube_name).first()

        if cube is None or not cube.is_cube:
            return 'Cube "{}" not found.'.format(cube_name), 404

        features = db.session.query(
                func.ST_AsGeoJSON(func.ST_SetSRID(Tile.geom_wgs84, 4326), 6, 3).cast(sqlalchemy.JSON)
            ).distinct(Tile.id).filter(
                CollectionItem.tile_id == Tile.id,
                CollectionItem.collection_id == cube_name,
                Tile.grs_schema_id == cube.grs_schema_id
            ).all()

        return [feature[0] for feature in features], 200

    @classmethod
    def list_grs_schemas(cls):
        """Retrieve a list of available Grid Schema on Brazil Data Cube database."""
        schemas = GrsSchema.query().all()

        return [Serializer.serialize(schema) for schema in schemas], 200

    @classmethod
    def get_grs_schema(cls, grs_id):
        """Retrieves a Grid Schema definition with tiles associated."""
        schema = GrsSchema.query().filter(GrsSchema.id == grs_id).first()

        if schema is None:
            return 'GRS {} not found.'.format(grs_id), 404

        tiles = db.session.query(
            Tile.id,
            func.ST_AsGeoJSON(func.ST_SetSRID(Tile.geom_wgs84, 4326), 6, 3).cast(sqlalchemy.JSON).label('geom_wgs84')
        ).filter(Tile.grs_schema_id == grs_id).all()

        dump_grs = Serializer.serialize(schema)
        dump_grs['tiles'] = [dict(id=t.id, geom_wgs84=t.geom_wgs84) for t in tiles]

        return dump_grs, 200

    @classmethod
    def list_temporal_composition(cls):
        """Retrieve a list of available Temporal Composition Schemas on Brazil Data Cube database."""
        schemas = TemporalCompositionSchema.query().all()

        return [Serializer.serialize(schema) for schema in schemas], 200

    def create_temporal_composition(self, temporal_schema, temporal_composite_t='', temporal_composite_unit=''):
        id = temporal_schema
        id += temporal_composite_t if temporal_composite_t != '' else 'null'
        id += temporal_composite_unit if temporal_composite_unit != '' else ''

        schema = TemporalCompositionSchema.query().filter(TemporalCompositionSchema.id == id).first()
        if schema:
            return 'Temporal Composition Schema {} already exists.'.format(id), 409

        TemporalCompositionSchema(
            id=id,
            temporal_schema=temporal_schema,
            temporal_composite_t=temporal_composite_t,
            temporal_composite_unit=temporal_composite_unit
        ).save()

        return 'Temporal Composition Schema created with successfully', 201
        
    @classmethod
    def list_composite_functions(cls):
        """Retrieve a list of available Composite Functions on Brazil Data Cube database."""
        schemas = CompositeFunctionSchema.query().all()

        return [Serializer.serialize(schema) for schema in schemas], 200

<<<<<<< HEAD
    def list_buckets(self):
        """Retrieve a list of available bucket in aws account."""
        buckets = self.services.list_repositories()

        return buckets, 200

    @classmethod
    def list_raster_size(cls):
        """Retrieve a list of available Raster Size Schemas on Brazil Data Cube database."""
        schemas = RasterSizeSchema.query().all()

        return [Serializer.serialize(schema) for schema in schemas], 200
=======
    def list_merges(self, data_cube: str, tile_id: str, start: str, end: str):
        parts = get_cube_parts(data_cube)

        # Temp workaround to remove composite function from data cube name
        if len(parts) == 4:
            data_cube = '_'.join(parts[:-2])

        items = self.services.get_merges(data_cube, tile_id, start, end)

        result = validate_merges(items)

        return result, 200
>>>>>>> 5e898473
<|MERGE_RESOLUTION|>--- conflicted
+++ resolved
@@ -468,7 +468,6 @@
 
         return [Serializer.serialize(schema) for schema in schemas], 200
 
-<<<<<<< HEAD
     def list_buckets(self):
         """Retrieve a list of available bucket in aws account."""
         buckets = self.services.list_repositories()
@@ -481,7 +480,7 @@
         schemas = RasterSizeSchema.query().all()
 
         return [Serializer.serialize(schema) for schema in schemas], 200
-=======
+
     def list_merges(self, data_cube: str, tile_id: str, start: str, end: str):
         parts = get_cube_parts(data_cube)
 
@@ -493,5 +492,4 @@
 
         result = validate_merges(items)
 
-        return result, 200
->>>>>>> 5e898473
+        return result, 200