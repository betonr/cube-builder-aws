--- conflicted
+++ resolved
@@ -25,13 +25,8 @@
 from .logger import logger
 from .utils.constants import RESOLUTION_BY_SATELLITE, COG_MIME_TYPE
 from .utils.builder import decode_periods, encode_key, \
-<<<<<<< HEAD
-    getMaskStats, getMask, generateQLook, get_cube_name, \
+    qa_statistics, getMask, generateQLook, get_cube_name, \
     create_cog_in_s3, create_index, format_version, create_asset_definition
-=======
-    qa_statistics, getMask, generateQLook, get_cube_id, get_resolution_by_satellite, \
-    create_cog_in_s3, create_index
->>>>>>> 72080673
 
 def orchestrate(cube_infos, tiles, start_date, end_date, functions):
     formatted_version = format_version(cube_infos.version)
